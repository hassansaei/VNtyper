--- conflicted
+++ resolved
@@ -87,12 +87,12 @@
 RUN conda run -n vntyper vntyper --config-path /opt/vntyper/vntyper/config.json install-references \
     --output-dir $REFERENCE_DIR
 
-<<<<<<< HEAD
 # Install FastAPI, Uvicorn, Celery, Redis, and other dependencies with BuildKit cache
+# Note: Using fastapi[standard] to include fastapi-cli for 'fastapi dev' command
 RUN --mount=type=cache,target=/root/.cache/pip,sharing=locked \
     conda run -n vntyper pip install --no-cache-dir \
-        fastapi==0.115.3 \
-        uvicorn==0.32.0 \
+        "fastapi[standard]==0.115.3" \
+        "uvicorn[standard]==0.32.0" \
         redis==5.2.0 \
         celery==5.4.0 \
         python-multipart==0.0.12 \
@@ -100,11 +100,6 @@
         email_validator==2.2.0 \
         'passlib[bcrypt]==1.7.4' \
         pydantic==2.10.0
-=======
-# Install FastAPI, Uvicorn, Celery, Redis, and other dependencies
-# Note: Using fastapi[standard] to include fastapi-cli for 'fastapi dev' command
-RUN conda run -n vntyper pip install "fastapi[standard]==0.115.3" "uvicorn[standard]==0.32.0" redis==5.2.0 celery==5.4.0 python-multipart==0.0.12 fastapi-limiter==0.1.6 email_validator==2.2.0 passlib[bcrypt]==1.7.4 pydantic==2.10.0
->>>>>>> 4402cbfe
 
 # Set up default input, output, and reference directories
 RUN mkdir -p $DEFAULT_INPUT_DIR $DEFAULT_OUTPUT_DIR $REFERENCE_DIR
