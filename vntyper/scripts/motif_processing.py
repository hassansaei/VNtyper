--- conflicted
+++ resolved
@@ -323,37 +323,21 @@
             ]
             motif_right = motif_right[keep_cols]
 
-<<<<<<< HEAD
             # Issue #136 Fix: Branch based on use_uniform_filtering flag
             if use_uniform_filtering:
                 # NEW: Uniform depth-score-based filtering (fixes insG_pos54 detection)
                 motif_right = _apply_uniform_filtering_right_motif(
                     motif_right, exclude_motifs_right, alt_for_motif_right_gg, motifs_for_alt_gg
                 )
-=======
-            # 'GG' logic
-            if motif_right["ALT"].str.contains(r"\b" + alt_for_motif_right_gg + r"\b").any():
-                motif_right = motif_right[~motif_right["Motif"].isin(exclude_motifs_right)]
-                motif_right.sort_values("Depth_Score", ascending=False, inplace=True)
-                motif_right.drop_duplicates("ALT", keep="first", inplace=True)
-                if motif_right["Motif"].isin(motifs_for_alt_gg).any():
-                    motif_right = motif_right[motif_right["Motif"].isin(motifs_for_alt_gg)]
->>>>>>> d3e556ef
             else:
-                # LEGACY: Original GG logic (kept for backward compatibility)
-                # WARNING: This has the Issue #136 bug - deletes all non-GG variants
+                # IMPROVED LEGACY: Hassan's refactored GG logic (PR #140)
+                # Better than old logic but still has limitations vs uniform filtering
                 if motif_right["ALT"].str.contains(r"\b" + alt_for_motif_right_gg + r"\b").any():
                     motif_right = motif_right[~motif_right["Motif"].isin(exclude_motifs_right)]
-                    motif_right = motif_right[motif_right["ALT"] == alt_for_motif_right_gg]
                     motif_right.sort_values("Depth_Score", ascending=False, inplace=True)
                     motif_right.drop_duplicates("ALT", keep="first", inplace=True)
                     if motif_right["Motif"].isin(motifs_for_alt_gg).any():
                         motif_right = motif_right[motif_right["Motif"].isin(motifs_for_alt_gg)]
-                else:
-                    motif_right.sort_values("Depth_Score", ascending=False, inplace=True)
-                    motif_right.drop_duplicates("ALT", keep="first", inplace=True)
-
-                motif_right.drop_duplicates(subset=["REF", "ALT"], inplace=True)
 
         # Combine
         combined_df = pd.concat([motif_right, motif_left], axis=0, ignore_index=True)
